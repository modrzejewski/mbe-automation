--- conflicted
+++ resolved
@@ -103,10 +103,7 @@
             self,
             level_of_theory: str,
             backend,
-<<<<<<< HEAD
-=======
             work_dir: Path = Path("."),
->>>>>>> 08b91996
     ):
         super().__init__()
         self.level_of_theory = level_of_theory
@@ -120,11 +117,7 @@
         if current_atoms is None:
              raise ValueError("Atoms object must be provided to DFTBCalculator.calculate.")
 
-<<<<<<< HEAD
-        super().__init__(**self._initialize_backend(current_atoms))
-=======
         super().__init__(**self._initialize_backend(current_atoms), **self.model_independent_params)
->>>>>>> 08b91996
         n_unpaired_electrons = current_atoms.info.get("n_unpaired_electrons", 0)
         if n_unpaired_electrons > 0:
             self.nspin = 2
@@ -170,30 +163,10 @@
         return ASE_DFTBCalculator(**params)
 
 def _params_charge(systems: ase.Atoms):
-
-<<<<<<< HEAD
-def _params_charge(systems: ase.Atoms):
-
-=======
->>>>>>> 08b91996
     params = {}
     charge = system.info.get("charge", 0)
     if charge > 0:
         params["Hamiltonian_Charge"] = charge
-<<<<<<< HEAD
-
-    return params
-
-def _params_spin(system: ase.Atoms):
-    params = {}
-    n_unpaired = system.info.get("n_unpaired_electrons", 0)
-    if n_unpaired > 0:
-        params["Hamiltonian_SpinPolarization_"] = "Colinear"
-        params["Hamiltonian_SpinPolarization_UnpairedElectrons"] = n_unpaired_electrons
-
-    return params
-=======
->>>>>>> 08b91996
 
     return params
 
