--- conflicted
+++ resolved
@@ -777,11 +777,7 @@
                 name="feature_vectors",
                 data=traj.feature_vectors
             )
-<<<<<<< HEAD
-
-=======
       
->>>>>>> b14deb7e
 
 def read_trajectory(dataset: str, key: str) -> Trajectory:
     
