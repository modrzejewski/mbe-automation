from __future__ import annotations
from dataclasses import dataclass
<<<<<<< HEAD
from typing import Tuple, Literal, Sequence, Optional, List
=======
from typing import Tuple, Literal, Sequence, List
>>>>>>> 800c1cff
import numpy as np
import numpy.typing as npt

import mbe_automation.storage
from mbe_automation.storage import ForceConstants as _ForceConstants
from mbe_automation.storage import Structure as _Structure
from mbe_automation.storage import Trajectory as _Trajectory
from mbe_automation.storage import MolecularCrystal as _MolecularCrystal
from mbe_automation.storage import FiniteSubsystem as _FiniteSubsystem
import mbe_automation.dynamics.harmonic.modes
import mbe_automation.ml.core
import mbe_automation.ml.mace
from mbe_automation.ml.core import SUBSAMPLING_ALGOS, FEATURE_VECTOR_TYPES

@dataclass(kw_only=True)
class ForceConstants(_ForceConstants):
    @classmethod
    def read(cls, dataset: str, key: str) -> ForceConstants:
        return cls(**vars(
            mbe_automation.storage.read_force_constants(dataset, key)
        ))
    
    def frequencies_and_eigenvectors(
            self,
            k_point: npt.NDArray[np.floating],
    ) -> Tuple[npt.NDArray[np.floating], npt.NDArray[np.complex128]]:
        ph = mbe_automation.storage.to_phonopy(self)
        return mbe_automation.dynamics.harmonic.modes.at_k_point(
            dynamical_matrix=ph.dynamical_matrix,
            k_point=k_point,
        )

@dataclass(kw_only=True)
class Structure(_Structure):
    @classmethod
    def read(
            cls,
            dataset: str,
            key: str,
    ) -> Structure:
        return cls(**vars(
            mbe_automation.storage.read_structure(dataset, key)
        ))
        
    def subsample(
            self,
            n: int,
            algorithm: Literal[*SUBSAMPLING_ALGOS] = "farthest_point_sampling",
            rng: Optional[np.random.Generator] = None,
    ) -> Structure:
        return Structure(**vars(
            _subsample_structure(self, n, algorithm, rng)
        ))

    def select(
            self,
            indices: npt.NDArray[np.integer]
    ) -> Structure:
        return Structure(**vars(
            _select_frames(self, indices)
        ))

    def random_split(
            self,
            fractions: Sequence[float],
            rng: np.random.Generator | None = None,
    ) -> Sequence[Structure]:

        return [
            Structure(**vars(x)) for x in _split_frames(self, fractions, rng)
        ]

    def to_training_set(
            self,
            save_path: str,
            quantities: List[Literal["energies", "forces"]],
            append: bool = False,
            data_format: Literal["mace_xyz"] = "mace_xyz",
    ) -> None:
        if data_format == "mace_xyz":
            mbe_automation.ml.mace.to_xyz_training_set(
                structure=self,
                save_path=save_path,
                append=append,
                quantities=quantities,
            )
        else:
            raise ValueError("Unsupported data format of the training set")

@dataclass(kw_only=True)
class Trajectory(_Trajectory):
    @classmethod
    def read(
            cls,
            dataset: str,
            key: str,
    ) -> Trajectory:
        return cls(**vars(
            mbe_automation.storage.read_trajectory(dataset, key)
        ))

    def subsample(
            self,
            n: int,
            algorithm: Literal[*SUBSAMPLING_ALGOS] = "farthest_point_sampling",
            rng: Optional[np.random.Generator] = None,
    ):
        return Trajectory(**vars(
            _subsample_trajectory(self, n, algorithm, rng)
        ))

@dataclass(kw_only=True)
class MolecularCrystal(_MolecularCrystal):
    def subsample(
            self,
            n: int,
            algorithm: Literal[*SUBSAMPLING_ALGOS] = "farthest_point_sampling",
            rng: Optional[np.random.Generator] = None,
    ) -> MolecularCrystal:
        return MolecularCrystal(
            supercell=_subsample_structure(self.supercell, n, algorithm, rng),
            index_map=self.index_map,
            centers_of_mass=self.centers_of_mass,
            identical_composition=self.identical_composition,
            n_molecules=self.n_molecules,
            central_molecule_index=self.central_molecule_index,
            min_distances_to_central_molecule=self.min_distances_to_central_molecule,
            max_distances_to_central_molecule=self.max_distances_to_central_molecule
        )

@dataclass(kw_only=True)
class FiniteSubsystem(_FiniteSubsystem):
    def subsample(
            self,
            n: int,
            algorithm: Literal[*SUBSAMPLING_ALGOS] = "farthest_point_sampling",
            rng: Optional[np.random.Generator] = None,
    ) -> FiniteSubsystem:
        return FiniteSubsystem(
            cluster_of_molecules=_subsample_structure(self.cluster_of_molecules, n, algorithm, rng),
            molecule_indices=self.molecule_indices,
            n_molecules=self.n_molecules
        )

def _select_frames(
        struct: _Structure,
        indices: npt.NDArray[np.integer]
    ) -> _Structure:
        """
        Return a new Structure containing only the specified frames.
        """
        if len(indices) == 0:
            raise ValueError("Cannot create a Structure with 0 frames.")

        selected_cell_vectors = struct.cell_vectors
        if struct.cell_vectors is not None:
            if struct.cell_vectors.ndim == 3:
                selected_cell_vectors = struct.cell_vectors[indices]

        return _Structure(
            positions=struct.positions[indices],
            atomic_numbers=(
                struct.atomic_numbers[indices] if struct.atomic_numbers.ndim == 2 else
                struct.atomic_numbers
            ),
            masses=(
                struct.masses[indices] if struct.masses.ndim == 2 else
                struct.masses
            ),
            cell_vectors=selected_cell_vectors,
            n_frames=len(indices),
            n_atoms=struct.n_atoms,
            E_pot=(
                struct.E_pot[indices]
                if struct.E_pot is not None else None
            ),
            forces=(
                struct.forces[indices]
                if struct.forces is not None
                else None
            ),
            feature_vectors=(
                struct.feature_vectors[indices]
                if struct.feature_vectors is not None else None
            ),
            feature_vectors_type=struct.feature_vectors_type
        )

def _subsample_structure(
        struct: _Structure,
        n: int,
        algorithm: Literal[*SUBSAMPLING_ALGOS] = "farthest_point_sampling",
        rng: Optional[np.random.Generator] = None,
    ) -> _Structure:
        """
        Return new Structure containing a subset of frames selected using
        either either farthest point sampling or K-means sampling.

        The feature vectors used to compute distances in the feature
        space are averaged over atoms and normalized.
        """

        if struct.feature_vectors_type == "none":
            raise ValueError(
                "Subsampling requires precomputed feature vectors. "
                "Execute run_model on your Structure before subsampling."
            )
        if struct.masses.ndim == 2 or struct.atomic_numbers.ndim == 2:
            raise ValueError(
                "subsample cannot work on a structure where atoms "
                "are permuted between frames."
            )
        
        selected_indices = mbe_automation.ml.core.subsample(
            feature_vectors=struct.feature_vectors,
            feature_vectors_type=struct.feature_vectors_type,
            n_samples=n,
            algorithm=algorithm,
            rng=rng,
        )
        
        return _select_frames(struct, selected_indices)

def _split_frames(
        struct: _Structure,
        fractions: Sequence[float],
        rng: np.random.Generator | None = None
) -> Sequence[_Structure]:
    """Split the frames of a structure into multiple structures.

    The split is random. For reproducibility, a random number generator
    can be passed. If not, a new generator is created, seeded from OS entropy.

    Args:
        struct: The structure to split.
        fractions: A sequence of floats that sum to 1.0, representing the
            fraction of frames for each new structure.
        rng: An optional numpy random number generator.

    Returns:
        A sequence of new _Structure objects.
    """
    if any(f < 0 for f in fractions) or not np.isclose(sum(fractions), 1.0):
        raise ValueError("Fractions must be non-negative and sum to 1.0")

    if rng is None:
        rng = np.random.default_rng()

    n_total = struct.n_frames
    indices = np.arange(n_total)
    rng.shuffle(indices)

    lengths = [int(f * n_total) for f in fractions]
    lengths[-1] = n_total - sum(lengths[:-1])

    structures = []
    start = 0
    for length in lengths:
        end = start + length
        selected_indices = indices[start:end]
        structures.append(_select_frames(struct, selected_indices))
        start = end

    return structures
    
def _subsample_trajectory(
        traj: _Trajectory,
        n: int,
        algorithm: Literal[*SUBSAMPLING_ALGOS] = "farthest_point_sampling",
        rng: Optional[np.random.Generator] = None,
) -> _Trajectory:
        """
        Return new Trajectory containing a subset of frames
        selected based on the distances in the feature
        vector space.
        """
        if traj.feature_vectors_type == "none":
            raise ValueError(
                "Subsampling requires precomputed feature vectors. "
                "Execute run_model on your Structure before subsampling."
            )
        
        if traj.masses.ndim == 2 or traj.atomic_numbers.ndim == 2:
            raise ValueError(
                "subsample cannot work on a trajectory where atoms"
                "are permuted between frames."
            )
                
        selected_indices = mbe_automation.ml.core.subsample(
            feature_vectors=traj.feature_vectors,
            feature_vectors_type=traj.feature_vectors_type,
            n_samples=n,
            algorithm=algorithm,
            rng=rng,
        )
        
        selected_cell_vectors = traj.cell_vectors
        if traj.cell_vectors is not None and traj.cell_vectors.ndim == 3:
            selected_cell_vectors = traj.cell_vectors[selected_indices]
                
        return _Trajectory(
            time_equilibration=traj.time_equilibration,
            target_temperature=traj.target_temperature,
            target_pressure=traj.target_pressure,
            ensemble=traj.ensemble,
            n_removed_trans_dof=traj.n_removed_trans_dof,
            n_removed_rot_dof=traj.n_removed_rot_dof,
            n_atoms=traj.n_atoms,
            periodic=traj.periodic,
            atomic_numbers=traj.atomic_numbers,
            masses=traj.masses,
            n_frames=len(selected_indices),
            positions=traj.positions[selected_indices],
            velocities=traj.velocities[selected_indices],
            time=traj.time[selected_indices],
            temperature=traj.temperature[selected_indices],
            E_kin=traj.E_kin[selected_indices],
            E_trans_drift=traj.E_trans_drift[selected_indices],
            cell_vectors=selected_cell_vectors,
            E_pot=(
                traj.E_pot[selected_indices] 
                if traj.E_pot is not None else None
            ),
            forces=(
                traj.forces[selected_indices] 
                if traj.forces is not None else None
            ),
            feature_vectors=traj.feature_vectors[selected_indices],
            feature_vectors_type=traj.feature_vectors_type,
            pressure=(
                traj.pressure[selected_indices] 
                if traj.pressure is not None else None
            ),
            volume=(
                traj.volume[selected_indices] 
                if traj.volume is not None else None
            ),
            E_rot_drift=(
                traj.E_rot_drift[selected_indices] 
                if traj.E_rot_drift is not None else None
            ),
        )<|MERGE_RESOLUTION|>--- conflicted
+++ resolved
@@ -1,10 +1,6 @@
 from __future__ import annotations
 from dataclasses import dataclass
-<<<<<<< HEAD
-from typing import Tuple, Literal, Sequence, Optional, List
-=======
 from typing import Tuple, Literal, Sequence, List
->>>>>>> 800c1cff
 import numpy as np
 import numpy.typing as npt
 
