# Training Set Creation

- [Setup](#setup)
- [Step 1: MD Sampling](#step-1-md-sampling)
- [Step 2: Force Constants Model](#step-2-force-constants-model)
- [Step 3: Phonon Sampling](#step-3-phonon-sampling)
- [Adjustable parameters](#adjustable-parameters)
  - [`MDSampling`](#mdsampling-class)
  - [`PhononSampling`](#phononsampling-class)
  - [`ClassicalMD`](#classicalmd-class)
  - [`FreeEnergy`](#freeenergy-class)
  - [`Minimum`](#minimum-class)
  - [`FiniteSubsystemFilter`](#finitesubsystemfilter-class)
  - [`PhononFilter`](#phononfilter-class)
- [Subsampling](#subsampling)
- [Updates to and Existing Dataset](#updates-to-an-existing-dataset)
- [Function Call Overview](#function-call-overview)
- [Computational Bottlenecks](#computational-bottlenecks)
- [Complete Input Files](#complete-input-files)

This workflow generates a diverse set of configurations for delta-learning a machine learning interatomic potential. The process is divided into three stages: MD sampling, quasi-harmonic calculations, and phonon sampling.

## Setup

The initial setup involves importing the necessary modules and defining the parameters for the workflow.

```python
import numpy as np
import os.path
import mace.calculators
import torch

import mbe_automation
from mbe_automation.configs.md import ClassicalMD
from mbe_automation.structure.clusters import FiniteSubsystemFilter
from mbe_automation.dynamics.harmonic.modes import PhononFilter
from mbe_automation.configs.training import MDSampling, PhononSampling
from mbe_automation.configs.quasi_harmonic import FreeEnergy
from mbe_automation.storage import from_xyz_file

xyz_solid = "path/to/your/solid.xyz"
mlip_parameter_file = "path/to/your/model.model"
temperature_K = 298.15
work_dir = os.path.abspath(os.path.dirname(__file__))
dataset = os.path.join(work_dir, "training_set.hdf5")

mace_calc = mace.calculators.MACECalculator(
    model_paths=os.path.expanduser(mlip_parameter_file),
    default_dtype="float64",
    device=("cuda" if torch.cuda.is_available() else "cpu")
)
```

## Step 1: MD Sampling

The first stage generates configurations by running a short molecular dynamics simulation.

```python
md_sampling_config = MDSampling(
    crystal=from_xyz_file(xyz_solid),
    calculator=mace_calc,
    temperature_K=temperature_K,
    pressure_GPa=1.0E-4,
    finite_subsystem_filter=FiniteSubsystemFilter(
        selection_rule="closest_to_central_molecule",
        n_molecules=np.array([1, 2, 3, 4, 5, 6, 7, 8]),
    ),
    md_crystal=ClassicalMD(
        ensemble="NPT",
        time_total_fs=10000.0,
        time_equilibration_fs=1000.0,
        sampling_interval_fs=1000.0,
        supercell_radius=10.0,
    ),
    work_dir=os.path.join(work_dir, "md_sampling"),
    dataset=dataset,
    root_key="training/md_sampling"
)
mbe_automation.workflows.training.run(md_sampling_config)
```

## Step 2: Force Constants Model

A quasi-harmonic calculation is performed to obtain the force constants required for the phonon sampling stage.

```python
free_energy_config = FreeEnergy.recommended(
    model_name="mace",
    crystal=from_xyz_file(xyz_solid),
    calculator=mace_calc,
    thermal_expansion=False,
    supercell_radius=20.0,
    dataset=dataset,
    root_key="training/quasi_harmonic"
)
mbe_automation.workflows.quasi_harmonic.run(free_energy_config)
```

## Step 3: Phonon Sampling

The final stage generates configurations by sampling from the phonon modes of the crystal.

```python
phonon_sampling_config = PhononSampling(
    calculator=mace_calc,
    temperature_K=temperature_K,
    finite_subsystem_filter=FiniteSubsystemFilter(
        selection_rule="closest_to_central_molecule",
        n_molecules=np.array([1, 2, 3, 4, 5, 6, 7, 8]),
    ),
    phonon_filter=PhononFilter(
        k_point_mesh="gamma",
        freq_min_THz=0.1,
        freq_max_THz=8.0
    ),
    force_constants_dataset=dataset,
    force_constants_key="training/quasi_harmonic/phonons/crystal[opt:atoms,shape]/force_constants",
    amplitude_scan="random",
    time_step_fs=100.0,
    n_frames=20,
    work_dir=os.path.join(work_dir, "phonon_sampling"),
    dataset=dataset,
    root_key="training/phonon_sampling"
)
mbe_automation.workflows.training.run(phonon_sampling_config)
```

## Adjustable parameters

### `MDSampling` Class

**Location:** `mbe_automation.configs.training.MDSampling`

| Parameter                 | Description                                                                                             | Default Value                  |
| ------------------------- | ------------------------------------------------------------------------------------------------------- | ---------------------------------- |
| `crystal`                 | Initial crystal structure. From this periodic trajectory, the workflow extracts finite, non-periodic clusters. | - |
| `calculator`              | MLIP calculator.                                                                                    | -                                  |
| `md_crystal`              | An instance of `ClassicalMD` that configures the MD simulation parameters. Defaults used in `MDSampling` differ from standard `ClassicalMD` defaults: `time_total_fs=100000.0`, `supercell_radius=15.0`, `feature_vectors_type="averaged_environments"`. | -                                  |
| `temperature_K`           | Target temperature (in Kelvin) for the MD simulation.                                               | `298.15`                           |
| `pressure_GPa`            | Target pressure (in GPa) for the MD simulation.                                                     | `1.0E-4`                           |
| `finite_subsystem_filter` | An instance of `FiniteSubsystemFilter` that defines how finite molecular clusters are extracted.        | `FiniteSubsystemFilter()`          |
| `work_dir`                | Directory where files are stored at runtime.                                                            | `"./"`                             |
| `dataset`                 | The main HDF5 file with all data computed for the physical system.                                      | `"./properties.hdf5"`              |
| `root_key`                | Specifies the root path in the HDF5 dataset where the workflow's output is stored.                      | `"training/md_sampling"`           |
| `verbose`                 | Verbosity of the program's output. `0` suppresses warnings.                                             | `0`                                |
| `save_plots`              | If `True`, save plots of the simulation results.                                                        | `True`                             |
| `save_csv`                | If `True`, save CSV files of the simulation results.                                                    | `True`                             |

### `PhononSampling` Class

**Location:** `mbe_automation.configs.training.PhononSampling`

| Parameter                 | Description                                                                          | Default Value |
| ------------------------- | ------------------------------------------------------------------------------------ | ----------------- |
| `force_constants_dataset` | Path to the HDF5 file containing the force constants. | `./properties.hdf5` |
| `force_constants_key`     | Key within the HDF5 file where the force constants are stored.                     | `"training/quasi_harmonic/phonons/crystal[opt:atoms,shape]/force_constants"` |
| `calculator`              | MLIP calculator.                                                                 | -                 |
| `temperature_K`           | Temperature (in Kelvin) for the phonon sampling.                                 | `298.15`          |
| `phonon_filter`           | An instance of `PhononFilter` that specifies which phonon modes to sample from. This method is particularly effective at generating distorted geometries that may be energetically unfavorable but are important for teaching the MLIP about repulsive interactions.       | `PhononFilter()`  |
| `finite_subsystem_filter` | An instance of `FiniteSubsystemFilter` that defines how finite molecular clusters are extracted.        | `FiniteSubsystemFilter()`          |
| `amplitude_scan`          | Method for sampling normal-mode coordinates. `"random"` multiplies eigenvectors by a random number on (-1, 1). `"time_propagation"` uses a time-dependent phase factor. | `"random"`                         |
| `time_step_fs`            | Time step for trajectory generation (used only if `amplitude_scan` is `"time_propagation"`).            | `100.0`           |
| `rng`                     | Random number generator for randomized amplitude sampling (used only if `amplitude_scan` is `"random"`). | `np.random.default_rng(seed=42)`   |
| `n_frames`                | Number of frames to generate for each selected phonon mode.                        | `20`              |
| `feature_vectors_type`    | Type of feature vectors to save. Required for subsampling based on feature space distances. Works only with MACE models. | `"averaged_environments"` |
| `work_dir`                | Directory where files are stored at runtime.                                                            | `"./"`                             |
| `dataset`                 | The main HDF5 file with all data computed for the physical system.                                      | `"./properties.hdf5"`              |
| `root_key`                | Specifies the root path in the HDF5 dataset where the workflow's output is stored.                     | `"training/phonon_sampling"` |
| `verbose`                 | Verbosity of the program's output. `0` suppresses warnings.                                             | `0`                                |

### `ClassicalMD` Class

**Location:** `mbe_automation.configs.md.ClassicalMD`

| Parameter               | Description                                                                                                                              | Default Value     |
| ----------------------- | ---------------------------------------------------------------------------------------------------------------------------------------- | --------------------- |
| `time_total_fs`         | Total simulation time in femtoseconds.                                                                                               | `50000.0`             |
| `time_step_fs`          | Time step for the integration algorithm.                                                                                             | `0.5`                 |
| `sampling_interval_fs`  | Interval for trajectory sampling.                                                                                                   | `50.0`                |
| `time_equilibration_fs` | Initial period of the simulation discarded to allow the system to reach equilibrium.                                         | `5000.0`              |
| `ensemble`              | Thermodynamic ensemble for the simulation ("NVT" or "NPT").                                                                          | "NVT"                 |
| `nvt_algo`              | Thermostat algorithm for NVT simulations. "csvr" (Canonical Sampling Through Velocity Rescaling) is robust for isolated molecules. | "csvr"                |
| `npt_algo`              | Barostat/thermostat algorithm for NPT simulations.                                                                                   | "mtk_full"            |
| `thermostat_time_fs`    | Thermostat relaxation time.                                                                                                          | `100.0`               |
| `barostat_time_fs`      | Barostat relaxation time.                                                                                                            | `1000.0`              |
| `tchain`                | Number of thermostats in the Nosé-Hoover chain.                                                                                      | `3`                   |
| `pchain`                | Number of barostats in the Martyna-Tuckerman-Klein chain.                                                                            | `3`                   |
| `supercell_radius`      | Minimum point-periodic image distance in the supercell (Å).                                                                        | `25.0`                |
| `supercell_matrix`      | Supercell transformation matrix. If specified, `supercell_radius` is ignored.                                                        | `None`                |
| `supercell_diagonal`    | If `True`, create a diagonal supercell. Ignored if `supercell_matrix` is provided.                                                   | `False`               |
<<<<<<< HEAD
| `feature_vectors_type`  | Type of feature vectors to save. Options are "none", "atomic_environments", or "averaged_environments". Enables subsampling based on distances in the feature space. Works only with MACE models. | `"none"`                  |
=======
| `feature_vectors_type`  | Type of feature vectors to save. Options are "none", "atomic_environments", or "averaged_environments". Enables subsampling based on distances in the feature space. Works only with MACE models. | "none"                |
>>>>>>> f36c7962

### `FreeEnergy` Class

**Location:** `mbe_automation.configs.quasi_harmonic.FreeEnergy`

| Parameter                       | Description                                                                                                                                                                                            | Default Value                                   |
| ------------------------------- | ------------------------------------------------------------------------------------------------------------------------------------------------------------------------------------------------------ | ----------------------------------------------- |
| `crystal`                       | Initial, non-relaxed crystal structure.                                                                                                                                                            | -                                               |
| `calculator`                    | MLIP calculator for energies and forces.                                                                                                                                                           | -                                               |
| `thermal_expansion`             | If `True`, performs volumetric thermal expansion calculations. If `False`, uses the harmonic approximation.                                                                                            | `True`                                          |
| `supercell_radius`              | Minimum point-periodic image distance in the supercell for phonon calculations (Å).                                                                                                               | `25.0`                                          |
| `relaxation`                    | An instance of `Minimum` that configures the geometry relaxation parameters.                                                                                                                       | `Minimum()`                                     |

### `Minimum` Class

**Location:** `mbe_automation.configs.structure.Minimum`

| Parameter                    | Description                                                                                                                                                           | Default Value       |
| ---------------------------- | --------------------------------------------------------------------------------------------------------------------------------------------------------------------- | ------------------- |
| `max_force_on_atom_eV_A`     | Maximum residual force threshold for geometry relaxation (eV/Å).                                                                                                      | `1.0E-4`            |
| `max_n_steps`                | Maximum number of steps in the geometry relaxation.                                                                                                                   | `500`               |
| `cell_relaxation`            | Relaxation of the input structure: "full" (optimizes atomic positions, cell shape, and volume), "constant_volume" (optimizes atomic positions and cell shape at fixed volume), or "only_atoms" (optimizes only atomic positions). | `"constant_volume"` |
| `pressure_GPa`               | External isotropic pressure (in GPa) applied during lattice relaxation.                                                                                               | `0.0`               |
| `symmetrize_final_structure` | If `True`, refines the space group symmetry after each geometry relaxation.                                                                                           | `True`              |
| `backend`                    | Software used to perform the geometry relaxation: "ase" or "dftb".                                                                                                    | `"ase"`             |

### `FiniteSubsystemFilter` Class

**Location:** `mbe_automation.structure.clusters.FiniteSubsystemFilter`

| Parameter                       | Description                                                                                                                                                             | Default Value                               |
| ------------------------------- | ----------------------------------------------------------------------------------------------------------------------------------------------------------------------- | ------------------------------------------- |
| `selection_rule`                | The rule for selecting molecules. Options include: `closest_to_center_of_mass` (selects molecules closest to the center of mass of the entire system), `closest_to_central_molecule` (selects molecules closest to the central molecule), `max_min_distance_to_central_molecule` (selects molecules where the minimum interatomic distance to the central molecule is less than a given `distance`), and `max_max_distance_to_central_molecule` (selects molecules where the maximum interatomic distance to the central molecule is less than a given `distance`). | `closest_to_central_molecule`               |
| `n_molecules`                   | An array of integers specifying the number of molecules to include in each cluster. Used with `closest_to_center_of_mass` and `closest_to_central_molecule` selection rules. | `np.array([1, 2, ..., 8])`                  |
| `distances`                     | An array of floating-point numbers specifying the cutoff distances (in Å) for molecule selection. Used with `max_min_distance_to_central_molecule` and `max_max_distance_to_central_molecule` rules. | `None`                                      |
| `assert_identical_composition`  | If `True`, the workflow will raise an error if it detects that not all molecules in the periodic structure have the same elemental composition.                            | `True`                                      |

### `PhononFilter` Class

**Location:** `mbe_automation.dynamics.harmonic.modes.PhononFilter`

| Parameter          | Description                                                                                                                                                                                                                                                          | Default Value |
| ------------------ | -------------------------------------------------------------------------------------------------------------------------------------------------------------------------------------------------------------------------------------------------------------------- | ------------- |
| `k_point_mesh`     | The k-points for sampling the Brillouin zone. Can be `"gamma"` (for the Γ point only), a float (for a Monkhorst-Pack grid defined by a radius), or a 3-element array (for an explicit Monkhorst-Pack mesh).                                                               | `"gamma"`     |
| `selected_modes`   | An array of 1-based indices for selecting specific phonon modes at each k-point. If this is specified, `freq_min_THz` and `freq_max_THz` are ignored.                                                                                                                   | `None`        |
| `freq_min_THz`     | The minimum phonon frequency (in THz) to be included in the sampling.                                                                                                                                                                                              | `0.1`         |
| `freq_max_THz`     | The maximum phonon frequency (in THz) to be included in the sampling. If `None`, all frequencies above `freq_min_THz` are included.                                                                                                                                   | `8.0`         |

## Subsampling

The purpose of subsampling is to select a diverse set of configurations for training a machine learning potential. By choosing a smaller, representative subset of frames from a larger dataset, you can reduce the computational cost of training while ensuring that the model is exposed to a wide range of atomic environments. The `subsample` method, available for `Structure`, `Trajectory`, `MolecularCrystal`, and `FiniteSubsystem` objects, provides a way to do this.

The subsampling process is based on feature vectors, which are numerical representations of the atomic environments in each frame. The method uses algorithms like farthest point sampling to select a diverse set of frames that cover the feature space as broadly as possible. To enable subsampling, you must first save the feature vectors to the dataset by setting the [`feature_vectors_type`](#classicalmd-class) parameter to `"atomic_environments"` or `"averaged_environments"` in the `ClassicalMD` or `PhononSampling` configurations.

### `subsample` Method Parameters

| Parameter   | Description                                                                                                                                       | Default Value                |
|-------------|---------------------------------------------------------------------------------------------------------------------------------------------------|------------------------------|
| `n`         | The number of frames to select from the dataset.                                                                                                  | -                            |
| `algorithm` | The algorithm to use for subsampling. Options are `"farthest_point_sampling"` and `"kmeans"`. Both methods aim to select a diverse subset of frames by analyzing their feature vectors. | `"farthest_point_sampling"`  |

### Example Usage

The following example demonstrates how to read a `Trajectory` from a dataset, and then use the `subsample` method to select a smaller number of frames.

```python
from mbe_automation.storage import read_trajectory, save_trajectory

# Read the full trajectory from the dataset
full_trajectory = read_trajectory(
    dataset="training_set.hdf5",
    key="training/md_sampling/trajectory"
)

# Subsample the trajectory to select 100 frames
subsampled_trajectory = full_trajectory.subsample(n=100)

# Save the subsampled trajectory to a new key in the dataset
save_trajectory(
    dataset="training_set.hdf5",
    key="training/md_sampling/trajectory_subsampled",
    traj=subsampled_trajectory
)
```

## Updates to an Existing Dataset

The `Structure` and `Trajectory` classes allow updating an existing dataset with new properties, such as feature vectors, potential energies, or forces. This is useful for machine learning workflows where new data needs to be computed for existing geometries.

To update a dataset, first load the structure, run the calculator, and then save the specific properties using the `only` argument in the `save` method.

```python
from mbe_automation.storage import Trajectory
# Assuming mace_calc is already initialized

# Load structure
traj = Trajectory.read(
    dataset="training_set.hdf5",
    key="training/md_sampling/trajectory"
)

# Compute new properties (e.g., feature vectors)
traj.run_neural_network(
    calculator=mace_calc,
    feature_vectors_type="averaged_environments",
    potential_energies=False,
    forces=False
)

# Save only the new feature vectors
traj.save(
    dataset="training_set.hdf5",
    key="training/md_sampling/trajectory",
    only=["feature_vectors"]
)
```

## Function Call Overview

### MD Sampling

```
+------------------------------------+
|         workflows.training         |
|            md_sampling             |
+------------------------------------+
                    |
                    |
+------------------------------------+
|          dynamics.md.core          |   Runs a molecular dynamics
|                run                 |   simulation.
+------------------------------------+
                    |
                    |
+------------------------------------+
|         structure.clusters         |   Identifies molecules within
|           detect_molecules         |   the crystal structure.
+------------------------------------+
                    |
                    |
+------------------------------------+
|         structure.clusters         |   Extracts finite molecular clusters
|      extract_finite_subsystem      |   from the periodic trajectory.
+------------------------------------+

```

### Phonon Sampling

```
+------------------------------------+
|         workflows.training         |
|          phonon_sampling           |
+------------------------------------+
                    |
                    |
+------------------------------------+
|      dynamics.harmonic.modes       |   Generates a trajectory by
|             trajectory             |   sampling from phonon modes.
+------------------------------------+
                    |
                    |
+------------------------------------+
|         structure.clusters         |   Identifies molecules within
|           detect_molecules         |   the crystal structure.
+------------------------------------+
                    |
                    |
+------------------------------------+
|         structure.clusters         |   Extracts finite molecular clusters
|      extract_finite_subsystem      |   from the periodic trajectory.
+------------------------------------+

```

## Computational Bottlenecks

For a detailed discussion of performance considerations, see the [Computational Bottlenecks](./06_bottlenecks.md) section.

## Complete Input Files

### Python Script (`training.py`)

```python
import numpy as np
import os.path
import mace.calculators
import torch

import mbe_automation
from mbe_automation.configs.md import ClassicalMD
from mbe_automation.structure.clusters import FiniteSubsystemFilter
from mbe_automation.dynamics.harmonic.modes import PhononFilter
from mbe_automation.configs.training import MDSampling, PhononSampling
from mbe_automation.configs.quasi_harmonic import FreeEnergy
from mbe_automation.storage import from_xyz_file

xyz_solid = "path/to/your/solid.xyz"
mlip_parameter_file = "path/to/your/model.model"
temperature_K = 298.15
work_dir = os.path.abspath(os.path.dirname(__file__))
dataset = os.path.join(work_dir, "training_set.hdf5")

mace_calc = mace.calculators.MACECalculator(
    model_paths=os.path.expanduser(mlip_parameter_file),
    default_dtype="float64",
    device=("cuda" if torch.cuda.is_available() else "cpu")
)

md_sampling_config = MDSampling(
    crystal=from_xyz_file(xyz_solid),
    calculator=mace_calc,
    temperature_K=temperature_K,
    pressure_GPa=1.0E-4,
    finite_subsystem_filter=FiniteSubsystemFilter(
        selection_rule="closest_to_central_molecule",
        n_molecules=np.array([1, 2, 3, 4, 5, 6, 7, 8]),
    ),
    md_crystal=ClassicalMD(
        ensemble="NPT",
        time_total_fs=10000.0,
        time_equilibration_fs=1000.0,
        sampling_interval_fs=1000.0,
        supercell_radius=10.0,
    ),
    work_dir=os.path.join(work_dir, "md_sampling"),
    dataset=dataset,
    root_key="training/md_sampling"
)
mbe_automation.workflows.training.run(md_sampling_config)

free_energy_config = FreeEnergy.recommended(
    model_name="mace",
    crystal=from_xyz_file(xyz_solid),
    calculator=mace_calc,
    thermal_expansion=False,
    supercell_radius=20.0,
    dataset=dataset,
    root_key="training/quasi_harmonic"
)
mbe_automation.workflows.quasi_harmonic.run(free_energy_config)

phonon_sampling_config = PhononSampling(
    calculator=mace_calc,
    temperature_K=temperature_K,
    finite_subsystem_filter=FiniteSubsystemFilter(
        selection_rule="closest_to_central_molecule",
        n_molecules=np.array([1, 2, 3, 4, 5, 6, 7, 8]),
    ),
    phonon_filter=PhononFilter(
        k_point_mesh="gamma",
        freq_min_THz=0.1,
        freq_max_THz=8.0
    ),
    force_constants_dataset=dataset,
    force_constants_key="training/quasi_harmonic/phonons/crystal[opt:atoms,shape]/force_constants",
    amplitude_scan="random",
    time_step_fs=100.0,
    n_frames=20,
    work_dir=os.path.join(work_dir, "phonon_sampling"),
    dataset=dataset,
    root_key="training/phonon_sampling"
)
mbe_automation.workflows.training.run(phonon_sampling_config)
```

### SLURM Script (`mace-gpu.py`)

```python
#!/usr/bin/env python3
#SBATCH --job-name="MACE"
#SBATCH -A pl0415-02
#SBATCH --partition=tesla
#SBATCH --nodes 1
#SBATCH --ntasks-per-node=1 --constraint=h100
#SBATCH --gpus-per-node=1
#SBATCH --cpus-per-task=8
#SBATCH --time=24:00:00
#SBATCH --mem=180gb

import os
import os.path
import sys
import subprocess

InpScript = "training.py"
LogFile = "training.log"

os.environ["OMP_NUM_THREADS"] = "8"
os.environ["MKL_NUM_THREADS"] = "8"

virtual_environment = os.path.expanduser("~/.virtualenvs/compute-env")
virtual_environment = os.path.realpath(virtual_environment)
activate_env = os.path.realpath(os.path.join(virtual_environment, "bin", "activate"))
cmd = f"module load python/3.11.9-gcc-11.5.0-5l7rvgy cuda/12.8.0_570.86.10 && . {activate_env} && python {InpScript}"

with open(LogFile, "w") as log_file:
    process = subprocess.Popen(cmd, shell=True, stdout=log_file,
                               stderr=subprocess.STDOUT, bufsize=1,
                               universal_newlines=True)
    process.communicate()
```<|MERGE_RESOLUTION|>--- conflicted
+++ resolved
@@ -188,11 +188,7 @@
 | `supercell_radius`      | Minimum point-periodic image distance in the supercell (Å).                                                                        | `25.0`                |
 | `supercell_matrix`      | Supercell transformation matrix. If specified, `supercell_radius` is ignored.                                                        | `None`                |
 | `supercell_diagonal`    | If `True`, create a diagonal supercell. Ignored if `supercell_matrix` is provided.                                                   | `False`               |
-<<<<<<< HEAD
 | `feature_vectors_type`  | Type of feature vectors to save. Options are "none", "atomic_environments", or "averaged_environments". Enables subsampling based on distances in the feature space. Works only with MACE models. | `"none"`                  |
-=======
-| `feature_vectors_type`  | Type of feature vectors to save. Options are "none", "atomic_environments", or "averaged_environments". Enables subsampling based on distances in the feature space. Works only with MACE models. | "none"                |
->>>>>>> f36c7962
 
 ### `FreeEnergy` Class
 
