# Quasi-Harmonic Calculation

- [Setup](#setup)
- [Phonon calculation](#phonon-calculation)
- [Adjustable parameters](#adjustable-parameters)
- [Function Call Overview](#function-call-overview)
- [Computational Bottlenecks](#computational-bottlenecks)
- [How to read the results](#how-to-read-the-results)
- [Complete Input Files](#complete-input-files)

This workflow performs a quasi-harmonic calculation of thermodynamic properties, including the free energy, heat capacities, and equilibrium volume as a function of temperature.

## Setup

The initial setup involves importing the necessary modules and defining the system's initial structures and the machine learning interatomic potential (MLIP) calculator.

```python
import numpy as np
import os.path
import mace.calculators
import torch

import mbe_automation.configs
import mbe_automation.workflows
# Import Minimum if you need to customize relaxation parameters
from mbe_automation.configs.structure import Minimum
from mbe_automation.storage import from_xyz_file

xyz_solid = "path/to/your/solid.xyz"
xyz_molecule = "path/to/your/molecule.xyz"
work_dir = os.path.abspath(os.path.dirname(__file__))

mace_calc = mace.calculators.MACECalculator(
    model_paths=os.path.expanduser("path/to/your/model.model"),
    default_dtype="float64",
    device=("cuda" if torch.cuda.is_available() else "cpu")
)
```

## Phonon calculation

The workflow is configured using the `FreeEnergy` class from `mbe_automation.configs.quasi_harmonic`.

```python
# Create custom relaxation settings (optional)
relaxation_config = Minimum(
    cell_relaxation="constant_volume",
    max_force_on_atom_eV_A=1.0E-4
)

properties_config = mbe_automation.configs.quasi_harmonic.FreeEnergy.recommended(
    model_name="mace",
    crystal=from_xyz_file(xyz_solid),
    molecule=from_xyz_file(xyz_molecule),
    temperatures_K=np.array([5.0, 200.0, 300.0]),
    calculator=mace_calc,
    supercell_radius=25.0,
    work_dir=os.path.join(work_dir, "properties"),
    dataset=os.path.join(work_dir, "properties.hdf5"),
    relaxation=relaxation_config
)
```

The workflow is executed by passing the configuration object to the `run` function.

```python
mbe_automation.run(properties_config)
```

## Adjustable parameters

### `FreeEnergy` Class

**Location:** `mbe_automation.configs.quasi_harmonic.FreeEnergy`

| Parameter                       | Description                                                                                                                                                                                            | Default Value                                   |
| ------------------------------- | ------------------------------------------------------------------------------------------------------------------------------------------------------------------------------------------------------ | ----------------------------------------------- |
| `crystal`                       | Initial, non-relaxed crystal structure. The geometry of the crystal unit cell is relaxed prior to the calculation of the harmonic properties.                                                                                                                                                            | -                                               |
| `calculator`                    | MLIP calculator for energies and forces.                                                                                                                                                           | -                                               |
| `molecule`                      | Initial, non-relaxed structure of the isolated molecule. If set to `None`, sublimation free energy is not computed.                                                                           | `None`                                          |
| `relaxation`                    | An instance of `Minimum` that configures the geometry relaxation parameters.                                                                                                                       | `Minimum()`                                     |
| `temperatures_K`                | Array of temperatures (in Kelvin) for the calculation.                                                                                                                                              | `np.array([298.15])`                            |
| `unique_molecules_energy_thresh` | Energy threshold (eV/atom) used to detect nonequivalent molecules in the input unit cell.                                                                         | `1.0E-3`                                        |
| `supercell_radius`              | Minimum point-periodic image distance in the supercell for phonon calculations (Å).                                                                                                               | `25.0`                                          |
| `supercell_matrix`              | Supercell transformation matrix. If specified, `supercell_radius` is ignored.                                                                                                                      | `None`                                          |
| `supercell_diagonal`            | If `True`, create a diagonal supercell. Ignored if `supercell_matrix` is provided.                                                                                                                 | `False`                                         |
| `supercell_displacement`        | Displacement length (in Å) used for numerical differentiation in phonon calculations.                                                                                                             | `0.01`                                          |
| `fourier_interpolation_mesh`    | Mesh for Brillouin zone integration, specified as a 3-component array or a distance in Å.                                                                                                          | `150.0`                                         |
| `thermal_expansion`             | If `True`, performs volumetric thermal expansion calculations by sampling a range of volumes and fitting an equation of state to the F(V) curve. If `False`, uses the harmonic approximation at a fixed reference volume.                                                                                            | `True`                                          |
| `eos_sampling`                  | Algorithm for generating points on the equilibrium curve: "pressure", "volume", or "uniform_scaling".                                                                                                                  | `"volume"`                                      |
| `volume_range`                  | Scaling factors applied to the reference volume (V0) to sample the F(V) curve.                                                                                                                         | `np.array([0.96, ..., 1.08])`                   |
| `pressure_GPa`                  | External pressure (GPa). Applied as the isotropic pressure during input cell relaxation if `relaxation.cell_relaxation="full"` If `thermal_expansion=True`, affects the equilibrium volume determined by minimizing Gibbs Free Energy: G(V) = F(V) + pV. | `1.0E-4`                                           |
| `thermal_pressures_GPa`         | Range of thermal, effective isotropic pressures (in GPa) applied during cell relaxation to sample cell volumes. Added as an extra term in addition to `pressure_GPa`. Referenced only if `thermal_expansion=True`.                                      | `np.array([0.2, ..., -0.6])`                    |
| `equation_of_state`             | Equation of state used to fit the energy/free energy vs. volume curve: "birch_murnaghan", "vinet", "polynomial", or "spline".                                                                                   | `"polynomial"`                                  |
| `imaginary_mode_threshold`      | Threshold (in THz) for detecting imaginary phonon frequencies.                                                                                                                                     | `-0.1`                                          |
| `filter_out_imaginary_acoustic` | If `True`, filters out data points with imaginary acoustic modes before the EOS fit.                                                                                                               | `False`                                         |
| `filter_out_imaginary_optical`  | If `True`, filters out data points with imaginary optical modes before the EOS fit.                                                                                                                | `True`                                          |
| `filter_out_broken_symmetry`    | If `True`, filters out data points where the space group differs from the reference.                                                                                                               | `True`                                          |
| `filter_out_extrapolated_minimum` | If `True`, filters out EOS fits where the free energy minimum is outside the volume sampling interval.                                                                                           | `True`                                          |
| `work_dir`                      | Directory where files are stored at runtime.                                                                                                                                                     | `"./"`                                          |
| `dataset`                       | The main HDF5 file with all data computed for the physical system.                                                                                                                               | `"./properties.hdf5"`                           |
| `root_key`                      | Specifies the root path in the HDF5 dataset where the workflow's output is stored.                                                                                                                       | `"quasi_harmonic"`                              |
| `verbose`                       | Verbosity of the program's output. `0` suppresses warnings.                                                                                                                                      | `0`                                             |
| `save_plots`                    | If `True`, save plots of the simulation results.                                                                                                                                                 | `True`                                          |
| `save_csv`                      | If `True`, save CSV files of the simulation results.                                                                                                                                             | `True`                                          |
| `save_xyz`                      | If `True`, save XYZ files of the simulation results.                                                                                                                                             | `True`                                          |

### `Minimum` Class

**Location:** `mbe_automation.configs.structure.Minimum`

| Parameter                    | Description                                                                                                                                                           | Default Value       |
| ---------------------------- | --------------------------------------------------------------------------------------------------------------------------------------------------------------------- | ------------------- |
| `max_force_on_atom_eV_A`     | Maximum residual force threshold for geometry relaxation (eV/Å).                                                                                                      | `1.0E-4`            |
| `max_n_steps`                | Maximum number of steps in the geometry relaxation.                                                                                                                   | `500`               |
| `cell_relaxation`            | Relaxation of the input structure: "full" (optimizes atomic positions, cell shape, and volume), "constant_volume" (optimizes atomic positions and cell shape at fixed volume), or "only_atoms" (optimizes only atomic positions). | `"constant_volume"` |
| `symmetrize_final_structure` | If `True`, refines the space group symmetry after each geometry relaxation.                                                                                           | `True`              |
| `symmetry_tolerance_loose`   | Tolerance (in Å) used for symmetry detection for imperfect structures after relaxation.                                                                               | `1.0E-2`            |
| `symmetry_tolerance_strict`  | Tolerance (in Å) used for definite symmetry detection after symmetrization.                                                                                           | `1.0E-5`            |
| `backend`                    | Software used to perform the geometry relaxation: "ase" or "dftb".                                                                                                    | `"ase"`             |
| `algo_primary`               | Primary algorithm for structure relaxation ("PreconLBFGS" or "PreconFIRE"). Referenced only if backend="ase".                                                         | `"PreconLBFGS"`     |
| `algo_fallback`              | Fallback algorithm if the primary relaxation algorithm fails. Referenced only if backend="ase".                                                                       | `"PreconFIRE"`      |

## Function Call Overview

```
+----------------------------------------+
|            mbe_automation              |
|                 run                    |
+----------------------------------------+
                    |
                    |
+----------------------------------------+
|      workflows.quasi_harmonic          |
|                 run                    |
+----------------------------------------+
                    |
                    |
+----------------------------------------+
|           structure.clusters           |   Extracts and relaxes unique
|    extract_relaxed_unique_molecules    |   molecules from the crystal.
+----------------------------------------+
                    |
                    |
+----------------------------------------+
|           structure.relax              |   Relaxes the geometry of the
|    isolated_molecule (optional)        |   isolated gas-phase molecule.
+----------------------------------------+
                    |
                    |
+----------------------------------------+
|         dynamics.harmonic.core         |   Computes the vibrational
|          molecular_vibrations          |   frequencies of the molecule.
+----------------------------------------+
                    |
                    |
+----------------------------------------+
|           structure.relax              |   Relaxes the crystal structure
|                crystal                 |   to find the equilibrium volume.
+----------------------------------------+
                    |
                    |
+----------------------------------------+
|          structure.crystal             |   Determines the supercell matrix
|            supercell_matrix            |   for phonon calculations.
+----------------------------------------+
                    |
                    |
+----------------------------------------+
|         dynamics.harmonic.core         |   Computes phonon frequencies and
|                phonons                 |   thermodynamic properties.
+----------------------------------------+
                    |
                    |
+----------------------------------------+
|         dynamics.harmonic.core         |   Determines the equilibrium volume
|           equilibrium_curve            |   at each temperature.
+----------------------------------------+

```

## Computational Bottlenecks

For a detailed discussion of performance considerations, see the [Computational Bottlenecks](./06_bottlenecks.md) section.

## How to read the results

### HDF5 Datasets

The `mbe-automation` program uses the Hierarchical Data Format version 5 (HDF5) for storing large amounts of numerical data. The HDF5 file produced by a workflow contains all the raw and processed data in a hierarchical structure, similar to a file system with folders and files.

### File Structure

You can visualize the structure of the output file using `mbe_automation.tree`.

```python
import mbe_automation

mbe_automation.tree("qha.hdf5")
```

A quasi-harmonic calculation with thermal expansion enabled will produce a file with the following structure:

```
qha.hdf5
└── quasi_harmonic
    ├── eos_interpolated
    ├── eos_sampled
    ├── phonons
    │   ├── brillouin_zone_paths
    │   │   ├── crystal[eq:T=300.00,p=0.00010]
<<<<<<< HEAD
    │   │   └── ... (other structures)
    │   └── force_constants
    │       ├── crystal[eos:V=1.0000]
    │       ├── crystal[eq:T=300.00,p=0.00010]
    │       └── ... (other structures)
=======
    │   │   └── ...
    │   └── force_constants
    │       ├── crystal[eq:T=300.00,p=0.00010]
    │       └── ...
>>>>>>> e592c215
    ├── structures
    │   ├── crystal[eq:T=300.00,p=0.00010]
    │   ├── crystal[eos:V=1.0000]
    │   └── ... (other structures)
    ├── thermodynamics_equilibrium_volume
    └── thermodynamics_fixed_volume
```

- **`eos_sampled`**: Contains the raw data from the equation of state (EOS) calculations at various cell volumes.
- **`eos_interpolated`**: Stores the fitted EOS curves and the calculated free energy minima at each temperature.
- **`phonons`**: Group containing phonon calculations (force constants and Brillouin zone paths).
- **`structures`**: Group containing geometric data of molecular and crystal structures.
- **`thermodynamics_fixed_volume`**: Contains thermodynamic properties calculated at a single, fixed volume.
- **`thermodynamics_equilibrium_volume`**: Contains the final thermodynamic properties calculated at the equilibrium volume for each temperature.

The structures under the `phonons` and `structures` groups follow a specific naming scheme:
- **`crystal[opt:...]`**: The relaxed input structure. The keywords after `opt:` indicate which degrees of freedom were included in the minimization of the static electronic energy (e.g., atomic positions, cell shape, cell volume), as determined by the `cell_relaxation` keyword.
- **`crystal[eos:V=...]`**: Structures used to sample the equation of state curve, obtained by relaxing the crystal at a fixed volume.
- **`crystal[eq:T=...,p=...]`**: Relaxed structures at the equilibrium volume for a given temperature and external isotropic pressure.

### Reading Thermodynamic Properties

The thermodynamic properties can be read into a `pandas` DataFrame. The final results, including thermal expansion effects, are in the `thermodynamics_equilibrium_volume` group.

```python
import mbe_automation

# Read the thermodynamic data with thermal expansion
df_expansion = mbe_automation.storage.read_data_frame(
    dataset="qha.hdf5",
    key="quasi_harmonic/thermodynamics_equilibrium_volume"
)
print(df_expansion.head())

# Read the thermodynamic data at a fixed volume
df_fixed = mbe_automation.storage.read_data_frame(
    dataset="qha.hdf5",
    key="quasi_harmonic/thermodynamics_fixed_volume"
)
print(df_fixed.head())
```

### Plotting Phonon Band Structure

The phonon band structure for any calculated structure can be plotted using the `band_structure` function.

```python
import mbe_automation

# Plot the phonon band structure for the equilibrium structure at 300 K
mbe_automation.dynamics.harmonic.display.band_structure(
    dataset="qha.hdf5",
    key="quasi_harmonic/phonons/brillouin_zone_paths/crystal[eq:T=300.00,p=0.00010]",
    save_path="band_structure_300K.png"
)
```

## Complete Input Files

### Python Script (`quasi_harmonic.py`)

```python
import numpy as np
import os.path
import mace.calculators
import torch

import mbe_automation.configs
import mbe_automation.workflows
from mbe_automation.configs.structure import Minimum
from mbe_automation.storage import from_xyz_file

xyz_solid = "path/to/your/solid.xyz"
xyz_molecule = "path/to/your/molecule.xyz"
work_dir = os.path.abspath(os.path.dirname(__file__))

mace_calc = mace.calculators.MACECalculator(
    model_paths=os.path.expanduser("path/to/your/model.model"),
    default_dtype="float64",
    device=("cuda" if torch.cuda.is_available() else "cpu")
)

# Create custom relaxation settings (optional)
relaxation_config = Minimum(
    cell_relaxation="constant_volume",
    max_force_on_atom_eV_A=1.0E-4
)

properties_config = mbe_automation.configs.quasi_harmonic.FreeEnergy.recommended(
    model_name="mace",
    crystal=from_xyz_file(xyz_solid),
    molecule=from_xyz_file(xyz_molecule),
    temperatures_K=np.array([5.0, 200.0, 300.0]),
    calculator=mace_calc,
    supercell_radius=25.0,
    work_dir=os.path.join(work_dir, "properties"),
    dataset=os.path.join(work_dir, "properties.hdf5"),
    relaxation=relaxation_config
)

mbe_automation.run(properties_config)
```

### SLURM Script (`mace-gpu.py`)

```python
#!/usr/bin/env python3
#SBATCH --job-name="MACE"
#SBATCH -A pl0415-02
#SBATCH --partition=tesla
#SBATCH --nodes 1
#SBATCH --ntasks-per-node=1 --constraint=h100
#SBATCH --gpus-per-node=1
#SBATCH --cpus-per-task=8
#SBATCH --time=24:00:00
#SBATCH --mem=180gb

import os
import os.path
import sys
import subprocess

InpScript = "quasi_harmonic.py"
LogFile = "quasi_harmonic.log"

os.environ["OMP_NUM_THREADS"] = "8"
os.environ["MKL_NUM_THREADS"] = "8"

virtual_environment = os.path.expanduser("~/.virtualenvs/compute-env")
virtual_environment = os.path.realpath(virtual_environment)
activate_env = os.path.realpath(os.path.join(virtual_environment, "bin", "activate"))
cmd = f"module load python/3.11.9-gcc-11.5.0-5l7rvgy cuda/12.8.0_570.86.10 && . {activate_env} && python {InpScript}"

with open(LogFile, "w") as log_file:
    process = subprocess.Popen(cmd, shell=True, stdout=log_file,
                               stderr=subprocess.STDOUT, bufsize=1,
                               universal_newlines=True)
    process.communicate()
```<|MERGE_RESOLUTION|>--- conflicted
+++ resolved
@@ -209,18 +209,10 @@
     ├── phonons
     │   ├── brillouin_zone_paths
     │   │   ├── crystal[eq:T=300.00,p=0.00010]
-<<<<<<< HEAD
-    │   │   └── ... (other structures)
-    │   └── force_constants
-    │       ├── crystal[eos:V=1.0000]
-    │       ├── crystal[eq:T=300.00,p=0.00010]
-    │       └── ... (other structures)
-=======
     │   │   └── ...
     │   └── force_constants
     │       ├── crystal[eq:T=300.00,p=0.00010]
     │       └── ...
->>>>>>> e592c215
     ├── structures
     │   ├── crystal[eq:T=300.00,p=0.00010]
     │   ├── crystal[eos:V=1.0000]
